import sys
sys.path.append("C:\\Users\\7862s\\Desktop\\codecrafters\\codecrafters-dns-server-python")

import argparse
import asyncio
from app.config import DNSServerConfig
from app.server import create_dnsserver

async def main(args):
    # You can use print statements as follows for debugging, they'll be visible when running tests.
    print("Logs from your program will appear here!")

    loop = asyncio.get_event_loop()
    config = DNSServerConfig(("127.0.0.1", 2053))

    if args.resolver:
        ip, port = args.resolver.split(":")
        config.forwarding_addr = ip, int(port)
    
    transport, proto = await loop.create_datagram_endpoint(
        create_dnsserver(config),
        config.l_addr,
        family=config.ip_family,
        flags=config.server_flags,
    )
    await asyncio.Event().wait()
<<<<<<< HEAD

=======
>>>>>>> bd90c93e
    
if __name__ == "__main__":
    parser = argparse.ArgumentParser()
    parser.add_argument('--resolver', type=str)
    asyncio.run(main(parser.parse_args()))

    # packet = b'\xb0\xdd\x01\x00\x00\x02\x00\x00\x00\x00\x00\x00\x03abc\x11longassdomainname\x03com\x00\x00\x01\x00\x01\x03def\xc0\x10\x00\x01\x00\x01'
    # resp = process(packet)
    # print(resp)<|MERGE_RESOLUTION|>--- conflicted
+++ resolved
@@ -24,10 +24,6 @@
         flags=config.server_flags,
     )
     await asyncio.Event().wait()
-<<<<<<< HEAD
-
-=======
->>>>>>> bd90c93e
     
 if __name__ == "__main__":
     parser = argparse.ArgumentParser()
